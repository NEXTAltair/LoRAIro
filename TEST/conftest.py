--- conflicted
+++ resolved
@@ -1,364 +1,278 @@
-# conftest.py
-<<<<<<< HEAD
-=======
-
->>>>>>> b2dc2e89
-import pytest
-from unittest.mock import Mock, MagicMock, patch
-from pathlib import Path
-import sys
-import uuid
-import shutil
-
-# プロジェクトルートの src ディレクトリを追加
-sys.path.append(str(Path(__file__).resolve().parent.parent / 'src'))
-
-from module.file_sys import FileSystemManager
-<<<<<<< HEAD
-from module.db import SQLiteManager, ImageDatabaseManager
-from module.config import get_config
-from module.log import setup_logger
-from ImageEditor import ImageProcessingManager
-=======
-from module.db import SQLiteManager, ImageRepository, ImageDatabaseManager
-from src.module.config import get_config
-from module.log import setup_logger, get_logger
->>>>>>> b2dc2e89
-
-# QApplication のインスタンスを作成
-@pytest.fixture(scope="session")
-def app():
-    return QApplication([])
-
-<<<<<<< HEAD
-
-# テスト用パス############################################################
-=======
-@pytest.fixture(scope="session")
-def preferred_resolutions():
-    config = get_config()
-    return config['preferred_resolutions']
-
-# 一時ディレクトリのパスをここで指定しないと、パーミッションエラーが出る
->>>>>>> b2dc2e89
-@pytest.fixture(scope="session")
-def tmp_path_factory(request):
-    return request.config.rootpath / "TEST" / "pytest_temp"
-
-@pytest.fixture(scope="session")
-def tmp_path(tmp_path_factory):
-    return tmp_path_factory
-
-<<<<<<< HEAD
-# テスト用データベース############################################################
-@pytest.fixture(scope="session")
-def test_db_paths(tmp_path):
-    img_db = tmp_path / "db" / "test_image_database.db"
-    tag_db = tmp_path / "db" / "test_tag_database.db"
-    img_db.parent.mkdir(parents=True, exist_ok=True)
-    tag_db.parent.mkdir(parents=True, exist_ok=True)
-    return img_db, tag_db
-
-@pytest.fixture(scope="module")
-def sqlite_manager(test_db_paths):
-    img_db, tag_db = test_db_paths
-    manager = SQLiteManager(img_db, tag_db)
-    manager.create_tables()
-    manager.insert_models()
-    yield manager
-    manager.close()
-    img_db.unlink(missing_ok=True)
-    tag_db.unlink(missing_ok=True)
-
-# 主要なクラスのモック############################################################
-@pytest.fixture
-def mock_image_database_manager(mocker):
-    mock_idm = mocker.Mock(spec=ImageDatabaseManager)
-    return mock_idm
-
-@pytest.fixture
-def mock_image_processing_manager(mocker):
-    mock_ipm = mocker.Mock(spec=ImageProcessingManager)
-    return mock_ipm
-=======
-# ImageDatabaseManager のモックを提供するフィクスチャ（他のテストでも使用）
-@pytest.fixture
-def mock_image_database_manager():
-    idm_mock = MagicMock(spec=ImageDatabaseManager)
-    return idm_mock
->>>>>>> b2dc2e89
-
-# FileSystemManager のモックを提供するフィクスチャ
-@pytest.fixture
-def mock_file_system_manager(tmp_path):
-    mock_fs = MagicMock(spec=FileSystemManager)
-    mock_fs.original_images_dir = tmp_path / "original_images"
-    mock_fs.resized_images_dir = tmp_path / "resized_images"
-    mock_fs.batch_request_dir = tmp_path / 'batch_request_jsonl'
-    mock_fs.original_images_dir.mkdir(parents=True, exist_ok=True)
-    mock_fs.resized_images_dir.mkdir(parents=True, exist_ok=True)
-    mock_fs.batch_request_dir.mkdir(parents=True, exist_ok=True)
-    return mock_fs
-
-<<<<<<< HEAD
-=======
-# ImageProcessingManager のモックを提供するフィクスチャ
-@pytest.fixture
-def mock_image_processing_manager():
-    ipm = MagicMock()
-    ipm.process_image = MagicMock(return_value='processed_image_data')
-    return ipm
-
-# ImageAnalyzer のモックを提供するフィクスチャ
-@pytest.fixture
-def mock_image_analyzer():
-    with patch('src.ImageEditWidget.ImageAnalyzer') as mock_analyzer:
-        mock_analyzer.get_existing_annotations.return_value = {'tags': ['tag1', 'tag2'], 'captions': ['caption1']}
-        yield mock_analyzer
->>>>>>> b2dc2e89
-
-# QApplication のインスタンスを提供するフィクスチャ
-@pytest.fixture(scope="session")
-def app():
-    return QApplication([])
-
-# MainWindow のモックを提供するフィクスチャ
-@pytest.fixture
-def mock_main_window():
-    class MockMainWindow:
-        def __init__(self):
-            self.logger = setup_logger({'level': 'DEBUG', 'file': 'test.log'})
-            self.progress_controller = MagicMock()
-            self.some_long_process = MagicMock()
-    return MockMainWindow()
-
-# ConfigManager のモックを提供するフィクスチャ
-@pytest.fixture
-def mock_config_manager():
-    class MockConfigManager:
-        def __init__(self):
-            self.config = {
-                'image_processing': {
-                    'target_resolution': 512,
-                    'upscaler': 'Lanczos'
-                },
-                'preferred_resolutions': [512, 768, 1024],
-                'directories': {
-                    'output': 'output_directory'
-                }
-            }
-            self.dataset_image_paths = []
-            self.vision_models = {}
-            self.score_models = {}
-            self.upscaler_models = {
-                '1': {'name': 'Lanczos'},
-                '2': {'name': 'Bicubic'}
-            }
-    return MockConfigManager()
-
-# 既存のフィクスチャをそのまま残す
-import shutil
-import uuid
-
-# サンプル画像とデータ############################################################
-@pytest.fixture
-def sample_images(tmp_path):
-    """
-    テスト用のサンプル画像を作成し、そのパスを提供します。
-    """
-    from PIL import Image
-
-    # RGB512 画像
-    rgb512_image = Image.new('RGB', (512, 512), color='red')
-    rgb512_path = tmp_path / "rgb512_image.jpg"
-    rgb512_image.save(rgb512_path)
-
-    # RGB 画像
-    rgb_image = Image.new('RGB', (800, 600), color='red')
-    rgb_path = tmp_path / "rgb_image.jpg"
-    rgb_image.save(rgb_path)
-
-    # RGBA 画像
-    rgba_image = Image.new('RGBA', (800, 600), color=(0, 255, 0, 128))
-    rgba_path = tmp_path / "rgba_image.png"
-    rgba_image.save(rgba_path)
-
-    # CMYK 画像
-    cmyk_image = Image.new('CMYK', (800, 600), color='blue')
-    cmyk_path = tmp_path / "cmyk_image.tiff"
-    cmyk_image.save(cmyk_path)
-
-    # パレットモード画像
-    p_image = Image.new('P', (800, 600))
-    p_image.putpalette([
-        0, 0, 0,   # 黒
-        255, 0, 0, # 赤
-        0, 255, 0, # 緑
-        0, 0, 255  # 青
-    ] * 64)  # パレットを256色分埋める
-    p_image.paste(1, (0, 0, p_image.width, p_image.height))  # 画像全体を赤で塗りつぶす
-    p_path = tmp_path / "p_image.png"
-    p_image.save(p_path)
-
-    return {
-        "rgb": rgb_path,
-        "rgb512": rgb512_path,
-        "rgba": rgba_path,
-        "cmyk": cmyk_path,
-        "p": p_path
-    }
-
-<<<<<<< HEAD
-@pytest.fixture
-def sample_image_path_list(sample_images):
-    path_list = list(sample_images.values())
-    yield path_list
-
-=======
->>>>>>> b2dc2e89
-@pytest.fixture(scope="session")
-def test_image_path(tmp_path):
-    source_image = Path("testimg/1_img/file01.webp")  # プロジェクトルートからの相対パス
-    temp_dir = tmp_path / "images"
-    temp_dir.mkdir(exist_ok=True)
-    dest_image = temp_dir / "test_image.webp"
-    shutil.copy(source_image, dest_image)
-    return dest_image
-
-@pytest.fixture
-def test_image_info(test_image_path):
-    return {
-        'uuid': str(uuid.uuid4()),
-        'stored_image_path': str(test_image_path),
-        'width': 512,
-        'height': 512,
-        'format': 'WEBP',
-        'mode': 'RGB',
-        'has_alpha': False,
-        'filename': test_image_path.name,
-        'extension': 'webp',
-        'color_space': 'sRGB',
-        'icc_profile': None
-    }
-
-@pytest.fixture
-def sample_image_info():
-    return {
-        'uuid': str(uuid.uuid4()),
-        'stored_image_path': 'testimg/1_img/file01.webp',
-        'width': 512,
-        'height': 512,
-        'format': 'WEBP',
-        'mode': 'RGB',
-        'has_alpha': False,
-        'filename': 'file01.webp',
-        'extension': 'webp',
-        'color_space': 'sRGB',
-        'icc_profile': None
-<<<<<<< HEAD
-    }
-
-# GUIのモック############################################################
-from PySide6.QtWidgets import QApplication, QWidget
-from PySide6.QtCore import Signal
-
-@pytest.fixture(scope='session')
-def app():
-    return QApplication.instance() or QApplication(sys.argv)
-
-@pytest.fixture
-def mock_main_window():
-    class MockMainWindow:
-        def __init__(self):
-            self.logger = setup_logger({'level': 'DEBUG', 'file': 'test.log'})
-            self.progress_controller = MagicMock()
-            self.some_long_process = MagicMock()
-    return MockMainWindow()
-
-# ConfigManager のモックを作成
-@pytest.fixture
-def mock_config_manager():
-    class MockConfigManager:
-        def __init__(self):
-            self.config = {
-                'image_processing': {
-                    'target_resolution': 512,
-                    'upscaler': 'Lanczos'
-                },
-                'preferred_resolutions': [512, 768, 1024],
-                'directories': {
-                    'edited_output': 'edited_output_directory'
-                }
-            }
-            self.dataset_image_paths = []
-            self.vision_models = {}
-            self.score_models = {}
-            self.upscaler_models = {
-                '1': {'name': 'Lanczos'},
-                '2': {'name': 'Bicubic'}
-            }
-    return MockConfigManager()
-
-class MockThumbnailSelectorWidget(QWidget):
-    imageSelected = Signal(Path)
-    multipleImagesSelected = Signal(list)
-    deselected = Signal()
-
-    def __init__(self, parent=None):
-        super().__init__(parent)
-        self.image_paths = []
-        self.thumbnail_items = []
-        self.load_images = Mock()
-        self.get_selected_images = Mock(return_value=[])
-        self.select_first_image = Mock()
-        self.update_thumbnail_layout = Mock()
-
-    def setMinimumSize(self, width, height):
-        pass  # サイズ設定をモック化
-
-@pytest.fixture
-def mock_thumbnail_selector_widget(mocker):
-    return mocker.patch('src.ThumbnailSelectorWidget.ThumbnailSelectorWidget', MockThumbnailSelectorWidget)
-
-class MockTagFilterWidget(QWidget):
-    filterApplied = Signal(dict)
-
-    def __init__(self, parent=None):
-        super().__init__(parent)
-        self.filterTypeComboBox = Mock()
-        self.filterLineEdit = Mock()
-        self.resolutionComboBox = Mock()
-        self.andRadioButton = Mock()
-        self.count_range_slider = Mock()
-        self.applyFilterButton = Mock()
-
-    def setup_slider(self):
-        pass
-
-    def on_applyFilterButton_clicked(self):
-        filter_conditions = {
-            'filter_type': self.filterTypeComboBox.currentText().lower(),
-            'filter_text': self.filterLineEdit.text(),
-            'resolution': int(1024),  # デフォルト値
-            'use_and': self.andRadioButton.isChecked(),
-            'count_range': (0, 100000)  # デフォルト値
-        }
-        self.filterApplied.emit(filter_conditions)
-
-@pytest.fixture
-def mock_tag_filter_widget(mocker):
-    mock_widget = MockTagFilterWidget()
-    mocker.patch('src.TagFilterWidget.TagFilterWidget', return_value=mock_widget)
-    return mock_widget
-
-from src.DirectoryPickerWidget import DirectoryPickerWidget
-@pytest.fixture
-def mock_directory_picker_widget(mocker):
-    mock_widget = mocker.Mock(spec=DirectoryPickerWidget)
-    mock_widget.get_selected_path.return_value = '/path/to/export'
-    return mock_widget
-
-=======
-    }
-
->>>>>>> b2dc2e89
+# conftest.py
+import pytest
+from unittest.mock import Mock, MagicMock, patch
+from pathlib import Path
+import sys
+import uuid
+import shutil
+
+# プロジェクトルートの src ディレクトリを追加
+sys.path.append(str(Path(__file__).resolve().parent.parent / 'src'))
+
+from module.file_sys import FileSystemManager
+from module.db import SQLiteManager, ImageDatabaseManager
+from module.config import get_config
+from module.log import setup_logger
+from ImageEditor import ImageProcessingManager
+
+# QApplication のインスタンスを作成
+@pytest.fixture(scope="session")
+def app():
+    return QApplication([])
+
+
+# テスト用パス############################################################
+@pytest.fixture(scope="session")
+def tmp_path_factory(request):
+    return request.config.rootpath / "TEST" / "pytest_temp"
+
+@pytest.fixture(scope="session")
+def tmp_path(tmp_path_factory):
+    return tmp_path_factory
+
+# テスト用データベース############################################################
+@pytest.fixture(scope="session")
+def test_db_paths(tmp_path):
+    img_db = tmp_path / "db" / "test_image_database.db"
+    tag_db = tmp_path / "db" / "test_tag_database.db"
+    img_db.parent.mkdir(parents=True, exist_ok=True)
+    tag_db.parent.mkdir(parents=True, exist_ok=True)
+    return img_db, tag_db
+
+@pytest.fixture(scope="module")
+def sqlite_manager(test_db_paths):
+    img_db, tag_db = test_db_paths
+    manager = SQLiteManager(img_db, tag_db)
+    manager.create_tables()
+    manager.insert_models()
+    yield manager
+    manager.close()
+    img_db.unlink(missing_ok=True)
+    tag_db.unlink(missing_ok=True)
+
+# 主要なクラスのモック############################################################
+@pytest.fixture
+def mock_image_database_manager(mocker):
+    mock_idm = mocker.Mock(spec=ImageDatabaseManager)
+    return mock_idm
+
+@pytest.fixture
+def mock_image_processing_manager(mocker):
+    mock_ipm = mocker.Mock(spec=ImageProcessingManager)
+    return mock_ipm
+
+@pytest.fixture
+def mock_file_system_manager(tmp_path):
+    """
+    FileSystemManager のモックを提供します。
+    テスト用の一時ディレクトリを使用します。
+    """
+    mock_fs = MagicMock(spec=FileSystemManager)
+    mock_fs.original_images_dir = tmp_path / "original_images"
+    mock_fs.resized_images_dir = tmp_path / "resized_images"
+    mock_fs.batch_request_dir = tmp_path / 'batch_request_jsonl'
+    mock_fs.original_images_dir.mkdir(parents=True, exist_ok=True)
+    mock_fs.resized_images_dir.mkdir(parents=True, exist_ok=True)
+    mock_fs.batch_request_dir.mkdir(parents=True, exist_ok=True)
+    return mock_fs
+
+
+# QApplication のインスタンスを提供するフィクスチャ
+@pytest.fixture(scope="session")
+def preferred_resolutions():
+    config = get_config()
+    return config['preferred_resolutions']
+
+# サンプル画像とデータ############################################################
+@pytest.fixture
+def sample_images(tmp_path):
+    """
+    テスト用のサンプル画像を作成し、そのパスを提供します。
+    """
+    from PIL import Image
+
+    # RGB512 画像
+    rgb512_image = Image.new('RGB', (512, 512), color='red')
+    rgb512_path = tmp_path / "rgb512_image.jpg"
+    rgb512_image.save(rgb512_path)
+
+    # RGB 画像
+    rgb_image = Image.new('RGB', (800, 600), color='red')
+    rgb_path = tmp_path / "rgb_image.jpg"
+    rgb_image.save(rgb_path)
+
+    # RGBA 画像
+    rgba_image = Image.new('RGBA', (800, 600), color=(0, 255, 0, 128))
+    rgba_path = tmp_path / "rgba_image.png"
+    rgba_image.save(rgba_path)
+
+    # CMYK 画像
+    cmyk_image = Image.new('CMYK', (800, 600), color='blue')
+    cmyk_path = tmp_path / "cmyk_image.tiff"
+    cmyk_image.save(cmyk_path)
+
+    # パレットモード画像
+    p_image = Image.new('P', (800, 600))
+    p_image.putpalette([
+        0, 0, 0,   # 黒
+        255, 0, 0, # 赤
+        0, 255, 0, # 緑
+        0, 0, 255  # 青
+    ] * 64)  # パレットを256色分埋める
+    p_image.paste(1, (0, 0, p_image.width, p_image.height))  # 画像全体を赤で塗りつぶす
+    p_path = tmp_path / "p_image.png"
+    p_image.save(p_path)
+
+    return {
+        "rgb": rgb_path,
+        "rgb512": rgb512_path,
+        "rgba": rgba_path,
+        "cmyk": cmyk_path,
+        "p": p_path
+    }
+
+@pytest.fixture
+def sample_image_path_list(sample_images):
+    path_list = list(sample_images.values())
+    yield path_list
+
+@pytest.fixture(scope="session")
+def test_image_path(tmp_path):
+    source_image = Path("testimg/1_img/file01.webp")  # プロジェクトルートからの相対パス
+    temp_dir = tmp_path / "images"
+    temp_dir.mkdir(exist_ok=True)
+    dest_image = temp_dir / "test_image.webp"
+    shutil.copy(source_image, dest_image)
+    return dest_image
+
+@pytest.fixture
+def test_image_info(test_image_path):
+    return {
+        'uuid': str(uuid.uuid4()),
+        'stored_image_path': str(test_image_path),
+        'width': 512,
+        'height': 512,
+        'format': 'WEBP',
+        'mode': 'RGB',
+        'has_alpha': False,
+        'filename': test_image_path.name,
+        'extension': 'webp',
+        'color_space': 'sRGB',
+        'icc_profile': None
+    }
+
+@pytest.fixture
+def sample_image_info():
+    return {
+        'uuid': str(uuid.uuid4()),
+        'stored_image_path': 'testimg/1_img/file01.webp',
+        'width': 512,
+        'height': 512,
+        'format': 'WEBP',
+        'mode': 'RGB',
+        'has_alpha': False,
+        'filename': 'file01.webp',
+        'extension': 'webp',
+        'color_space': 'sRGB',
+        'icc_profile': None
+    }
+
+# GUIのモック############################################################
+from PySide6.QtWidgets import QApplication, QWidget
+from PySide6.QtCore import Signal
+
+@pytest.fixture(scope='session')
+def app():
+    return QApplication.instance() or QApplication(sys.argv)
+
+@pytest.fixture
+def mock_main_window():
+    class MockMainWindow:
+        def __init__(self):
+            self.logger = setup_logger({'level': 'DEBUG', 'file': 'test.log'})
+            self.progress_controller = MagicMock()
+            self.some_long_process = MagicMock()
+    return MockMainWindow()
+
+# ConfigManager のモックを作成
+@pytest.fixture
+def mock_config_manager():
+    class MockConfigManager:
+        def __init__(self):
+            self.config = {
+                'image_processing': {
+                    'target_resolution': 512,
+                    'upscaler': 'Lanczos'
+                },
+                'preferred_resolutions': [512, 768, 1024],
+                'directories': {
+                    'edited_output': 'edited_output_directory'
+                }
+            }
+            self.dataset_image_paths = []
+            self.vision_models = {}
+            self.score_models = {}
+            self.upscaler_models = {
+                '1': {'name': 'Lanczos'},
+                '2': {'name': 'Bicubic'}
+            }
+    return MockConfigManager()
+
+class MockThumbnailSelectorWidget(QWidget):
+    imageSelected = Signal(Path)
+    multipleImagesSelected = Signal(list)
+    deselected = Signal()
+
+    def __init__(self, parent=None):
+        super().__init__(parent)
+        self.image_paths = []
+        self.thumbnail_items = []
+        self.load_images = Mock()
+        self.get_selected_images = Mock(return_value=[])
+        self.select_first_image = Mock()
+        self.update_thumbnail_layout = Mock()
+
+    def setMinimumSize(self, width, height):
+        pass  # サイズ設定をモック化
+
+@pytest.fixture
+def mock_thumbnail_selector_widget(mocker):
+    return mocker.patch('src.ThumbnailSelectorWidget.ThumbnailSelectorWidget', MockThumbnailSelectorWidget)
+
+class MockTagFilterWidget(QWidget):
+    filterApplied = Signal(dict)
+
+    def __init__(self, parent=None):
+        super().__init__(parent)
+        self.filterTypeComboBox = Mock()
+        self.filterLineEdit = Mock()
+        self.resolutionComboBox = Mock()
+        self.andRadioButton = Mock()
+        self.count_range_slider = Mock()
+        self.applyFilterButton = Mock()
+
+    def setup_slider(self):
+        pass
+
+    def on_applyFilterButton_clicked(self):
+        filter_conditions = {
+            'filter_type': self.filterTypeComboBox.currentText().lower(),
+            'filter_text': self.filterLineEdit.text(),
+            'resolution': int(1024),  # デフォルト値
+            'use_and': self.andRadioButton.isChecked(),
+            'count_range': (0, 100000)  # デフォルト値
+        }
+        self.filterApplied.emit(filter_conditions)
+
+@pytest.fixture
+def mock_tag_filter_widget(mocker):
+    mock_widget = MockTagFilterWidget()
+    mocker.patch('src.TagFilterWidget.TagFilterWidget', return_value=mock_widget)
+    return mock_widget
+
+from src.DirectoryPickerWidget import DirectoryPickerWidget
+@pytest.fixture
+def mock_directory_picker_widget(mocker):
+    mock_widget = mocker.Mock(spec=DirectoryPickerWidget)
+    mock_widget.get_selected_path.return_value = '/path/to/export'
+    return mock_widget