--- conflicted
+++ resolved
@@ -1,131 +1,84 @@
-import pytest
-from pytestqt.qtbot import QtBot
-from PySide6.QtWidgets import QApplication
-from PySide6.QtCore import Qt
-from pathlib import Path
-
-from src.ImageEditWidget import ImageEditWidget
-
-<<<<<<< HEAD
-def test_initialization(app, mock_config_manager, mock_file_system_manager,
-                         mock_mock_image_database_manager, mock_main_window):
-    widget = ImageEditWidget()
-    widget.initialize(mock_config_manager, mock_file_system_manager, mock_mock_image_database_manager, mock_main_window)
-
-    assert widget.cm == mock_config_manager
-    assert widget.idm == mock_mock_image_database_manager
-    assert widget.fsm == mock_file_system_manager
-    assert widget.main_window == mock_main_window
-    assert widget.target_resolution == 512
-    assert widget.preferred_resolutions == [512, 768, 1024]
-    assert widget.comboBoxUpscaler.count() == len(mock_config_manager.upscaler_models) + 2 # 2は QtDesignerで設定した NoneとRealESRGAN_x4plus
-    assert widget.comboBoxUpscaler.itemText(0) == 'None'
-    assert widget.comboBoxUpscaler.itemText(1) == 'RealESRGAN_x4plus'
-    assert widget.comboBoxUpscaler.itemText(2) == 'Lanczos'
-    assert widget.comboBoxUpscaler.itemText(3) == 'Bicubic'
-
-def test_load_images(app, mock_config_manager, mock_file_system_manager, mock_mock_image_database_manager, 
-                     mock_main_window, mock_image_analyzer, sample_images):
-    test_image_paths = [sample_images["rgb"], sample_images["rgb512"]]
-    mock_config_manager.dataset_image_paths = test_image_paths
-
-    # `widget` を先に作成
-    widget = ImageEditWidget()
-    widget.initialize(mock_config_manager, mock_file_system_manager, mock_image_database_manager, mock_main_window)
-=======
-@pytest.fixture
-def widget(qtbot, mocker):
-    mock_cm = mocker.Mock()
-    mock_fsm = mocker.Mock()
-    mock_idm = mocker.Mock()
-    mock_main_window = mocker.Mock()
-
-    mock_cm.config = {
-        'image_processing': {'target_resolution': 512},
-        'preferred_resolutions': [512, 768, 1024]
-    }
-    mock_cm.upscaler_models = {
-        '1': {'name': 'Lanczos', 'provider': '01'},
-        '2': {'name': 'Bicubic', 'provider': '02'}
-    }
-
-    widget = ImageEditWidget()
-    widget.initialize(mock_cm, mock_fsm, mock_idm, mock_main_window)
-    qtbot.addWidget(widget)
-    return widget
-
-def test_initialization(widget):
-    assert widget.target_resolution == 512
-    assert widget.preferred_resolutions == [512, 768, 1024]
-    assert widget.comboBoxUpscaler.count() == 4
-    assert [widget.comboBoxUpscaler.itemText(i) for i in range(4)] == ['None', 'RealESRGAN_x4plus', 'Lanczos', 'Bicubic']
->>>>>>> b2dc2e89
-
-@pytest.mark.parametrize("test_images", [
-    [Path('test_image1.png'), Path('test_image2.png')],
-    [Path('test_image3.jpg')]
-])
-def test_load_images(widget, mocker, test_images):
-    mock_load_image = mocker.patch.object(widget.ImagePreview, 'load_image')
-    mock_pixmap = mocker.patch('src.ImageEditWidget.QPixmap')
-    mock_stat = mocker.patch('pathlib.Path.stat')
-
-    mock_pixmap.return_value = mocker.Mock()
-    mock_stat.return_value.st_size = 1024
-
-    widget.load_images(test_images)
-
-    assert widget.directory_images == test_images
-    assert widget.tableWidgetImageList.rowCount() == len(test_images)
-    mock_load_image.assert_called_with(test_images[0])
-
-def test_process_all_images(widget, mocker):
-    test_image_paths = [Path('test_image1.png'), Path('test_image2.png')]
-    widget.directory_images = test_image_paths
-    widget.upscaler = 'Lanczos'
-    widget.target_resolution = 512
-
-    mock_get_existing_annotations = mocker.patch('src.ImageEditWidget.ImageAnalyzer.get_existing_annotations', return_value={'tags': [], 'captions': []})
-    widget.ipm = mocker.Mock()
-    mock_process_image = mocker.patch.object(widget.ipm, 'process_image', return_value='processed_image_data')
-
-    # idm のモックを明示的に設定
-    widget.idm = mocker.Mock()
-    widget.idm.get_image_id_by_name.return_value = None  # 画像IDが存在しないと仮定
-    widget.idm.register_original_image.return_value = (1, {'has_alpha': False, 'mode': 'RGB'})
-
-    progress_callback = mocker.Mock()
-    status_callback = mocker.Mock()
-    is_canceled = mocker.Mock(return_value=False)
-
-    widget.process_all_images(progress_callback=progress_callback, status_callback=status_callback, is_canceled=is_canceled)
-
-    assert widget.idm.register_original_image.call_count == len(test_image_paths)
-
-def test_on_pushButtonStartProcess_clicked(widget, mocker):
-    mock_initialize_processing = mocker.patch.object(widget, 'initialize_processing')
-    mock_process_all_images = mocker.patch.object(widget, 'process_all_images')
-    mock_some_long_process = mocker.patch.object(widget.main_window, 'some_long_process', side_effect=lambda func: func())
-
-    widget.on_pushButtonStartProcess_clicked()
-
-    mock_initialize_processing.assert_called_once()
-    mock_process_all_images.assert_called_once()
-    mock_some_long_process.assert_called_once()
-
-<<<<<<< HEAD
-def test_on_pushButtonStartProcess_clicked(app, mock_config_manager, mock_file_system_manager, mock_mock_image_database_manager, mock_main_window):
-    widget = ImageEditWidget()
-    widget.initialize(mock_config_manager, mock_file_system_manager, mock_mock_image_database_manager, mock_main_window)
-    widget.initialize_processing = MagicMock()
-    widget.process_all_images = MagicMock()
-    widget.main_window.some_long_process = MagicMock()
-=======
-def test_on_pushButtonStartProcess_clicked_error(widget, mocker):
-    mocker.patch.object(widget, 'initialize_processing', side_effect=Exception("Test error"))
-    mock_error_dialog = mocker.patch('PySide6.QtWidgets.QMessageBox.critical')
->>>>>>> b2dc2e89
-
-    widget.on_pushButtonStartProcess_clicked()
-
+import pytest
+from pytestqt.qtbot import QtBot
+from PySide6.QtWidgets import QApplication
+from PySide6.QtCore import Qt
+from pathlib import Path
+
+from src.ImageEditWidget import ImageEditWidget
+from module.file_sys import FileSystemManager
+from module.db import ImageDatabaseManager
+from gui_file.ImageEditWidget_ui import Ui_ImageEditWidget
+
+def test_initialization(app, mock_config_manager, mock_file_system_manager,
+                         mock_mock_image_database_manager, mock_main_window):
+    widget = ImageEditWidget()
+    widget.initialize(mock_config_manager, mock_file_system_manager, mock_mock_image_database_manager, mock_main_window)
+
+    assert widget.cm == mock_config_manager
+    assert widget.idm == mock_image_database_manager
+    assert widget.fsm == mock_file_system_manager
+    assert widget.main_window == mock_main_window
+    assert widget.target_resolution == 512
+    assert widget.preferred_resolutions == [512, 768, 1024]
+    assert widget.comboBoxUpscaler.count() == 4
+    assert [widget.comboBoxUpscaler.itemText(i) for i in range(4)] == ['None', 'RealESRGAN_x4plus', 'Lanczos', 'Bicubic']
+
+@pytest.mark.parametrize("test_images", [
+    [Path('test_image1.png'), Path('test_image2.png')],
+    [Path('test_image3.jpg')]
+])
+def test_load_images(widget, mocker, test_images):
+    mock_load_image = mocker.patch.object(widget.ImagePreview, 'load_image')
+    mock_pixmap = mocker.patch('src.ImageEditWidget.QPixmap')
+    mock_stat = mocker.patch('pathlib.Path.stat')
+
+    mock_pixmap.return_value = mocker.Mock()
+    mock_stat.return_value.st_size = 1024
+
+    widget.load_images(test_images)
+
+    assert widget.directory_images == test_images
+    assert widget.tableWidgetImageList.rowCount() == len(test_images)
+    mock_load_image.assert_called_with(test_images[0])
+
+def test_process_all_images(widget, mocker):
+    test_image_paths = [Path('test_image1.png'), Path('test_image2.png')]
+    widget.directory_images = test_image_paths
+    widget.upscaler = 'Lanczos'
+    widget.target_resolution = 512
+
+    mock_get_existing_annotations = mocker.patch('src.ImageEditWidget.ImageAnalyzer.get_existing_annotations', return_value={'tags': [], 'captions': []})
+    widget.ipm = mocker.Mock()
+    mock_process_image = mocker.patch.object(widget.ipm, 'process_image', return_value='processed_image_data')
+
+    # idm のモックを明示的に設定
+    widget.idm = mocker.Mock()
+    widget.idm.get_image_id_by_name.return_value = None  # 画像IDが存在しないと仮定
+    widget.idm.register_original_image.return_value = (1, {'has_alpha': False, 'mode': 'RGB'})
+
+    progress_callback = mocker.Mock()
+    status_callback = mocker.Mock()
+    is_canceled = mocker.Mock(return_value=False)
+
+    widget.process_all_images(progress_callback=progress_callback, status_callback=status_callback, is_canceled=is_canceled)
+
+    assert widget.idm.register_original_image.call_count == len(test_image_paths)
+
+def test_on_pushButtonStartProcess_clicked(widget, mocker):
+    mock_initialize_processing = mocker.patch.object(widget, 'initialize_processing')
+    mock_process_all_images = mocker.patch.object(widget, 'process_all_images')
+    mock_some_long_process = mocker.patch.object(widget.main_window, 'some_long_process', side_effect=lambda func: func())
+
+    widget.on_pushButtonStartProcess_clicked()
+
+    mock_initialize_processing.assert_called_once()
+    mock_process_all_images.assert_called_once()
+    mock_some_long_process.assert_called_once()
+
+def test_on_pushButtonStartProcess_clicked_error(widget, mocker):
+    mocker.patch.object(widget, 'initialize_processing', side_effect=Exception("Test error"))
+    mock_error_dialog = mocker.patch('PySide6.QtWidgets.QMessageBox.critical')
+
+    widget.on_pushButtonStartProcess_clicked()
+
     mock_error_dialog.assert_called_once()