"""
画像編集スクリプト
- 画像の保存
- 画像の色域を変換
- 画像をリサイズ
"""

from pathlib import Path
<<<<<<< HEAD
from typing import ClassVar, Optional
=======
from typing import Any, Optional
>>>>>>> af3a3cf5

import cv2
import numpy as np
import torch
from PIL import Image
from scipy import ndimage
from spandrel import ImageModelDescriptor, ModelLoader

from ..storage.file_system import FileSystemManager
from ..utils.log import logger


class ImageProcessingManager:
    def __init__(
        self,
        file_system_manager: FileSystemManager,
        target_resolution: int,
        preferred_resolutions: list[tuple[int, int]],
    ):
        """
        ImageProcessingManagerを初期化
        一時的なインスタンスとして使用し、処理完了後は破棄される

        Args:
            file_system_manager (FileSystemManager): ファイルシステムマネージャ
            target_resolution (int): 目標解像度（GUI で指定された現在の値）
            preferred_resolutions (list[tuple[int, int]]): 優先解像度リスト
        """
        self.file_system_manager = file_system_manager
        self.target_resolution = target_resolution

        try:
            # ImageProcessorの初期化
            self.image_processor = ImageProcessor(
                self.file_system_manager, target_resolution, preferred_resolutions
            )
            logger.info(f"ImageProcessingManagerが正常に初期化。target_resolution={target_resolution}")

        except Exception as e:
            message = f"ImageProcessingManagerの初期化中エラー: {e}"
            logger.error(message)
            raise ValueError(message) from e

    def process_image(
        self,
        db_stored_original_path: Path,
        original_has_alpha: bool,
        original_mode: str,
        upscaler: str | None = None,
<<<<<<< HEAD
    ) -> Image.Image | None:
=======
    ) -> tuple[Image.Image | None, dict[str, Any]]:
>>>>>>> af3a3cf5
        """
        画像を処理し、処理後の画像オブジェクトと処理メタデータを返す

        Args:
            db_stored_original_path (Path): 処理する画像ファイルのパス
            original_has_alpha (bool): 元画像がアルファチャンネルを持つかどうか
            original_mode (str): 元画像のモード (例: 'RGB', 'CMYK', 'P')
            upscaler (str): アップスケーラーの名前

        Returns:
            tuple[Image.Image | None, dict[str, Any]]: (処理済み画像オブジェクト, 処理メタデータ)
                処理メタデータには以下が含まれる:
                - was_upscaled (bool): アップスケールが実行されたかどうか
                - upscaler_used (str | None): 使用されたアップスケーラー名

        """
        # 処理メタデータを初期化
        processing_metadata = {"was_upscaled": False, "upscaler_used": None}

        try:
            with Image.open(db_stored_original_path) as img:
                cropped_img = AutoCrop.auto_crop_image(img)

                converted_img = self.image_processor.normalize_color_profile(
                    cropped_img, original_has_alpha, original_mode
                )

                if max(cropped_img.width, cropped_img.height) < self.target_resolution:
                    if upscaler:
                        if converted_img.mode == "RGBA":
                            logger.info(
                                f"RGBA 画像のためアップスケールをスキップ: {db_stored_original_path}"
                            )
                        else:
                            logger.debug(
                                f"長編が指定解像度未満のため{db_stored_original_path}をアップスケールします: {upscaler}"
                            )
                            converted_img = Upscaler.upscale_image(converted_img, upscaler)

                            # アップスケール実行をメタデータに記録
                            processing_metadata["was_upscaled"] = True
                            processing_metadata["upscaler_used"] = upscaler

                            if max(converted_img.width, converted_img.height) < self.target_resolution:
                                logger.info(
                                    f"画像サイズが小さすぎるため処理をスキップ: {db_stored_original_path}"
                                )
                                return None, processing_metadata
                resized_img = self.image_processor.resize_image(converted_img)

                return resized_img, processing_metadata

        except Exception as e:
            logger.error("画像処理中にエラーが発生しました: %s", e)
<<<<<<< HEAD
            return None
=======
            return None, processing_metadata
>>>>>>> af3a3cf5


class ImageProcessor:
    def __init__(
        self,
        file_system_manager: FileSystemManager,
        target_resolution: int,
        preferred_resolutions: list[tuple[int, int]],
    ) -> None:
        self.file_system_manager = file_system_manager
        self.target_resolution = target_resolution
        self.preferred_resolutions = preferred_resolutions

    @staticmethod
    def normalize_color_profile(img: Image.Image, has_alpha: bool, mode: str = "RGB") -> Image.Image:
        """
        画像の色プロファイルを正規化し、必要に応じて色空間変換を行う。

        Args:
            img (Image.Image): 処理する画像
            has_alpha (bool): 透過情報(アルファチャンネル)の有無
            mode (str): 画像のモード (例: 'RGB', 'CMYK', 'P')

        Returns:
            Image.Image: 色空間が正規化された画像
        """
        try:
            if mode in ["RGB", "RGBA"]:
                return img.convert("RGBA") if has_alpha else img.convert("RGB")
            elif mode == "CMYK":
                # CMYKからRGBに変換
                return img.convert("RGB")
            elif mode == "P":
                # パレットモードはRGBに変換してから処理
                return ImageProcessor.normalize_color_profile(img.convert("RGB"), has_alpha, "RGB")
            else:
                # サポートされていないモード
                logger.warning(
                    "ImageProcessor.normalize_color_profile サポートされていないモード: %s", mode
                )
                return img.convert("RGBA") if has_alpha else img.convert("RGB")

        except Exception as e:
            logger.error(f"ImageProcessor.normalize_color_profile :{e}")
            raise

    def _find_matching_resolution(
        self, original_width: int, original_height: int
    ) -> tuple[int, int] | None:
        """SDでよく使う解像度と同じアスペクト比の解像度を探す

        Args:
            original_width (int): もとの画像の幅
            original_height (int): もとの画像の高さ

        Returns:
            Optional[tuple[int, int]]: 同じアスペクト比の解像度のタプル
        """
        if original_width < self.target_resolution and original_height < self.target_resolution:
            print(
                f"find_matching_resolution Error: 意図しない小さな画像を受け取った: {original_width}x{original_height}"
            )
            return None

        aspect_ratio = original_width / original_height

        matching_resolutions = []
        for res in self.preferred_resolutions:
            if res[0] / res[1] == aspect_ratio:
                matching_resolutions.append(res)

        if matching_resolutions:
            target_area = self.target_resolution**2
            return min(matching_resolutions, key=lambda res: abs((res[0] * res[1]) - target_area))
        return None

    def resize_image(self, img: Image.Image) -> Image.Image:
        """
        画像をリサイズします。

        Args:
            img (Image.Image): リサイズする画像

        Returns:
            Image.Image: リサイズされた画像

        Raises:
            ValueError: 無効な画像サイズまたは計算結果の場合
        """
        if img is None:
            raise ValueError("入力画像がNoneです")

        original_width, original_height = img.size

        if original_width <= 0 or original_height <= 0:
            raise ValueError(f"無効な画像サイズです: {original_width}x{original_height}")

        matching_resolution = self._find_matching_resolution(original_width, original_height)

        if matching_resolution:
            new_width, new_height = matching_resolution
        else:
            aspect_ratio = original_width / original_height

            if aspect_ratio <= 0:
                raise ValueError(f"無効なアスペクト比です: {aspect_ratio}")

            # max_dimensionに基づいて長辺を計算
            if original_width > original_height:
                new_width = self.target_resolution
                new_height = int(new_width / aspect_ratio)
            else:
                new_height = self.target_resolution
                new_width = int(new_height * aspect_ratio)

            # 両辺を32の倍数に調整
            new_width = round(new_width / 32) * 32
            new_height = round(new_height / 32) * 32

        # サイズの妥当性チェック
        if new_width <= 0 or new_height <= 0:
            raise ValueError(f"計算されたサイズが無効です: {new_width}x{new_height}")

        if new_width > 8192 or new_height > 8192:
            raise ValueError(f"計算されたサイズが大きすぎます: {new_width}x{new_height}")

        # アスペクト比を保ちつつ、新しいサイズでリサイズ
        return img.resize((new_width, new_height), Image.Resampling.LANCZOS)


class AutoCrop:
    _instance = None

    def __new__(cls):
        if cls._instance is None:
            cls._instance = super().__new__(cls)
            cls._instance._initialize()
        return cls._instance

    def _initialize(self):
        pass

    @classmethod
    def auto_crop_image(cls, pil_image: Image.Image) -> Image.Image:
        instance = cls()
        return instance._auto_crop_image(pil_image)

    @staticmethod
    def _convert_to_gray(image: np.ndarray) -> np.ndarray:
        """RGBまたはRGBA画像をグレースケールに変換する"""
        if image.ndim == 2:
            return image
        if image.shape[2] == 3:
            return cv2.cvtColor(image, cv2.COLOR_RGB2GRAY)
        if image.shape[2] == 4:
            return cv2.cvtColor(cv2.cvtColor(image, cv2.COLOR_RGBA2RGB), cv2.COLOR_RGB2GRAY)
        raise ValueError(f"サポートされていない画像形式です。形状: {image.shape}")

    @staticmethod
    def _calculate_edge_strength(gray_image: np.ndarray) -> np.ndarray:
        """グレースケール画像でエッジの強さを計算する"""
        return ndimage.sobel(gray_image)

    @staticmethod
    def _get_slices(height: int, width: int) -> list[tuple[slice, slice]]:
        """画像の特定の領域(上下左右および中央)をスライスで定義する"""
        return [
            (slice(0, height // 20), slice(None)),  # top
            (slice(-height // 20, None), slice(None)),  # bottom
            (slice(None), slice(0, width // 20)),  # left
            (slice(None), slice(-width // 20, None)),  # right
            (slice(height // 5, 4 * height // 5), slice(width // 5, 4 * width // 5)),  # center
        ]

    @staticmethod
    def _calculate_region_statistics(
        gray_image: np.ndarray, edges: np.ndarray, slices: list[tuple[slice, slice]]
    ) -> tuple[list[float], list[float], list[float]]:
        """各領域の平均値、標準偏差、およびエッジ強度を計算する"""
        means = [np.mean(gray_image[s]) for s in slices]
        stds = [np.std(gray_image[s]) for s in slices]
        edge_strengths = [np.mean(edges[s]) for s in slices]
        return means, stds, edge_strengths

    @staticmethod
    def _evaluate_edge(
        means: list[float],
        stds: list[float],
        edge_strengths: list[float],
        edge_index: int,
        center_index: int,
        color_threshold: float,
        std_threshold: float,
        edge_threshold: float,
    ) -> bool:
        """各辺の評価を行う"""
        color_diff = abs(means[edge_index] - means[center_index]) / 255
        is_uniform = stds[edge_index] < std_threshold * 255
        has_strong_edge = edge_strengths[edge_index] > edge_threshold * 255
        return color_diff > color_threshold and (is_uniform or has_strong_edge)

    @staticmethod
    def _detect_gradient(means: list[float], gradient_threshold: float) -> bool:
        """グラデーションを検出する"""
        vertical_gradient = abs(means[0] - means[1]) / 255
        horizontal_gradient = abs(means[2] - means[3]) / 255
        return vertical_gradient > gradient_threshold or horizontal_gradient > gradient_threshold

    @staticmethod
    def _detect_border_shape(
        image: np.ndarray,
        color_threshold: float = 0.15,
        std_threshold: float = 0.05,
        edge_threshold: float = 0.1,
        gradient_threshold: float = 0.5,
    ) -> list[str]:
        height, width = image.shape[:2]
        gray_image = AutoCrop._convert_to_gray(image)
        edges = AutoCrop._calculate_edge_strength(gray_image)
        slices = AutoCrop._get_slices(height, width)
        means, stds, edge_strengths = AutoCrop._calculate_region_statistics(gray_image, edges, slices)

        detected_borders = []
        if AutoCrop._evaluate_edge(
            means, stds, edge_strengths, 0, 4, color_threshold, std_threshold, edge_threshold
        ):
            detected_borders.append("TOP")
        if AutoCrop._evaluate_edge(
            means, stds, edge_strengths, 1, 4, color_threshold, std_threshold, edge_threshold
        ):
            detected_borders.append("BOTTOM")
        if AutoCrop._evaluate_edge(
            means, stds, edge_strengths, 2, 4, color_threshold, std_threshold, edge_threshold
        ):
            detected_borders.append("LEFT")
        if AutoCrop._evaluate_edge(
            means, stds, edge_strengths, 3, 4, color_threshold, std_threshold, edge_threshold
        ):
            detected_borders.append("RIGHT")

        if AutoCrop._detect_gradient(means, gradient_threshold):
            return []  # グラデーションが検出された場合は境界なしとする

        return detected_borders

    def _get_crop_area(self, np_image: np.ndarray) -> tuple[int, int, int, int] | None:
        """
        クロップ領域を検出するためのメソッド。OpenCV を使ったエリア検出。
        """
        try:
            # 差分によるクロップ領域検出を追加
            complementary_color = [255 - np.mean(np_image[..., i]) for i in range(3)]
            background = np.full(np_image.shape, complementary_color, dtype=np.uint8)
            diff = cv2.absdiff(np_image, background)

            # 差分をグレースケール変換
            gray_diff = self._convert_to_gray(diff)

            # ブラー処理を適用してノイズ除去
            blurred_diff = cv2.GaussianBlur(gray_diff, (5, 5), 0)

            # しきい値処理
            thresh = cv2.adaptiveThreshold(
                blurred_diff,  # グレースケール化された差分画像を使う
                255,  # 最大値(白)
                cv2.ADAPTIVE_THRESH_GAUSSIAN_C,  # 適応的しきい値の種類(ガウス法)
                cv2.THRESH_BINARY,  # 2値化(白か黒)
                11,  # ピクセル近傍のサイズ (奇数で指定)
                2,  # 平均値または加重平均から減算する定数
            )
            # エッジ検出
            edges = cv2.Canny(thresh, threshold1=30, threshold2=100)
            # 輪郭検出
            contours, _ = cv2.findContours(edges, cv2.RETR_EXTERNAL, cv2.CHAIN_APPROX_SIMPLE)

            if contours:
                x_min, y_min, x_max, y_max = np_image.shape[1], np_image.shape[0], 0, 0
                for contour in contours:
                    x, y, w, h = cv2.boundingRect(contour)
                    x_min, y_min = min(x_min, x), min(y_min, y)
                    x_max, y_max = max(x_max, x + w), max(y_max, y + h)

                # マスク処理によってクロップ領域を決定する
                mask = np.zeros(np_image.shape[:2], dtype=np.uint8)
                for contour in contours:
                    cv2.drawContours(mask, [contour], -1, 255, thickness=cv2.FILLED)

                # マスクの白い領域の座標を取得
                y_coords, x_coords = np.where(mask == 255)
                if len(x_coords) > 0 and len(y_coords) > 0:
                    x_min, y_min = np.min(x_coords), np.min(y_coords)
                    x_max, y_max = np.max(x_coords), np.max(y_coords)

                    # エリアを検証する必要がなくなり、ここで余分な領域を削るロジックを追加する
                    # TODO: このロジックは適切かどうかを検討する
                    margin = 5  # 余分に削るピクセル数
                    x_min = max(0, x_min + margin)
                    y_min = max(0, y_min + margin)
                    x_max = min(np_image.shape[1], x_max - margin)
                    y_max = min(np_image.shape[0], y_max - margin)

                    return x_min, y_min, x_max - x_min, y_max - y_min
            return None
        except Exception as e:
            logger.error(f"AutoCrop._get_crop_area: クロップ領域の検出中にエラーが発生しました: {e}")
            return None

    def _auto_crop_image(self, pil_image: Image.Image) -> Image.Image:
        """
        PIL.Image オブジェクトを受け取り、必要に応じて自動クロップを行います。

        Args:
            pil_image (Image.Image): 処理する PIL.Image オブジェクト

        Returns:
            Image.Image: クロップされた(または元の)PIL.Image オブジェクト
        """
        try:
            np_image = np.array(pil_image)
            crop_area = self._get_crop_area(np_image)

            # デバッグ情報の出力
            logger.debug(f"Crop area: {crop_area}")
            logger.debug(f"Original image size: {pil_image.size}")

            if crop_area:
                x, y, w, h = crop_area
                right, bottom = x + w, y + h
                cropped_image = pil_image.crop((x, y, right, bottom))
                logger.debug(f"Cropped image size: {cropped_image.size}")
                return cropped_image
            else:
                logger.debug("No crop area detected, returning original image")
                return pil_image
        except Exception as e:
            logger.error(f"自動クロップ処理中にエラーが発生しました: {e}")
            return pil_image


class Upscaler:
    # TODO: 暫定的なモデルパスとスケール値､もっと追加がしやすいようにする
    MODEL_PATHS: ClassVar[dict[str, tuple[Path, float]]] = {
        "RealESRGAN_x4plus": (
            Path(r"H:\StabilityMatrix-win-x64\Data\Models\RealESRGAN\RealESRGAN_x4plus.pth"),
            4.0,
        ),
    }

    def __init__(self, model_name: str):
        self.model_path, self.recommended_scale = self.MODEL_PATHS[model_name]
        self.model = self._load_model(self.model_path)
        self.model.cuda().eval()

    @classmethod
    def get_available_models(cls) -> list[str]:
        return list(cls.MODEL_PATHS.keys())

    @classmethod
    def upscale_image(cls, img: Image.Image, model_name: str, scale: float | None = None) -> Image.Image:
        upscaler = cls(model_name)
        scale = scale or upscaler.recommended_scale
        return upscaler._upscale(img, scale)

    def _load_model(self, model_path: Path) -> ImageModelDescriptor:
        model = ModelLoader().load_from_file(model_path)
        if not isinstance(model, ImageModelDescriptor):
            logger.error("読み込まれたモデルは ImageModelDescriptor のインスタンスではありません")
        return model

    def _upscale(self, img: Image.Image, scale: float) -> Image.Image:
        """
        画像をアップスケールする
        Args:
            img (Image.Image): アップスケールする画像
            scale (float): スケール倍率
        Returns:
            Image.Image: アップスケールされた画像
        """
        try:
            img_tensor = self._convert_image_to_tensor(img)
            with torch.no_grad():
                output = self.model(img_tensor)
            return self._convert_tensor_to_image(output, scale, img.size)
        except Exception as e:
            logger.error(f"アップスケーリング中のエラー: {e}")
            return img

    def _convert_image_to_tensor(self, image: Image.Image) -> torch.Tensor:
        img_np = np.array(image).astype(np.float32) / 255.0
        img_tensor = torch.from_numpy(img_np).permute(2, 0, 1).unsqueeze(0).cuda()
        return img_tensor

    def _convert_tensor_to_image(
        self, tensor: torch.Tensor, scale: float, original_size: tuple
    ) -> Image.Image:
        output_np = tensor.squeeze().cpu().numpy().transpose(1, 2, 0)
        output_np = (output_np * 255).clip(0, 255).astype(np.uint8)
        output_image = Image.fromarray(output_np)
        expected_size = (int(original_size[0] * scale), int(original_size[1] * scale))
        if output_image.size != expected_size:
            output_image = output_image.resize(expected_size, Image.LANCZOS)
        return output_image


if __name__ == "__main__":
    ##自動クロップのテスト
    import matplotlib.pyplot as plt
    from PIL import Image

    img_path = Path(r"testimg\bordercrop\image_0001.png")
    img = Image.open(img_path)

    cropped_img = AutoCrop.auto_crop_image(img)
    plt.imshow(cropped_img)
    plt.show()
    print(cropped_img.size)<|MERGE_RESOLUTION|>--- conflicted
+++ resolved
@@ -6,11 +6,7 @@
 """
 
 from pathlib import Path
-<<<<<<< HEAD
-from typing import ClassVar, Optional
-=======
-from typing import Any, Optional
->>>>>>> af3a3cf5
+from typing import Any, ClassVar, Optional
 
 import cv2
 import numpy as np
@@ -60,11 +56,7 @@
         original_has_alpha: bool,
         original_mode: str,
         upscaler: str | None = None,
-<<<<<<< HEAD
-    ) -> Image.Image | None:
-=======
     ) -> tuple[Image.Image | None, dict[str, Any]]:
->>>>>>> af3a3cf5
         """
         画像を処理し、処理後の画像オブジェクトと処理メタデータを返す
 
@@ -119,11 +111,7 @@
 
         except Exception as e:
             logger.error("画像処理中にエラーが発生しました: %s", e)
-<<<<<<< HEAD
-            return None
-=======
             return None, processing_metadata
->>>>>>> af3a3cf5
 
 
 class ImageProcessor:
